{
    "name": "container-lookup",
    "version": "1.0.0",
    "main": "dist/server.js",
    "scripts": {
        "dev": "ts-node-dev --respawn src/server.ts",
        "build": "tsc",
        "tunnel": "lt --port 3400 --subdomain my-sheets-dev",
        "dev:public": "concurrently -k -n dev,tunnel -c auto \"npm:dev\" \"npm:tunnel\""
    },
    "dependencies": {
        "@types/cors": "^2.8.19",
        "@types/papaparse": "^5.3.16",
        "axios": "^1.11.0",
        "axios-cookiejar-support": "^6.0.4",
        "body-parser": "^1.20.2",
        "cheerio": "^1.1.2",
        "cors": "^2.8.5",
        "csv-parse": "^5.5.5",
        "express": "^4.19.2",
<<<<<<< HEAD
        "googleapis": "^164.1.0",
=======
>>>>>>> dae0950d
        "fast-xml-parser": "^4.5.3",
        "googleapis": "^164.1.0",
        "node-firebird-driver": "^3.2.2",
        "node-firebird-native-api": "^3.1.2",
        "papaparse": "^5.5.3",
        "tough-cookie": "^5.1.2"
    },
    "devDependencies": {
        "@types/express": "^4.17.21",
        "@types/node": "^20.11.30",
        "concurrently": "^9.2.1",
        "localtunnel": "^2.0.2",
        "ts-node-dev": "^2.0.0",
        "typescript": "^5.4.3"
    },
    "optionalDependencies": {
        "node-firebird-driver-native": "^3.2.2"
    }
}<|MERGE_RESOLUTION|>--- conflicted
+++ resolved
@@ -18,10 +18,6 @@
         "cors": "^2.8.5",
         "csv-parse": "^5.5.5",
         "express": "^4.19.2",
-<<<<<<< HEAD
-        "googleapis": "^164.1.0",
-=======
->>>>>>> dae0950d
         "fast-xml-parser": "^4.5.3",
         "googleapis": "^164.1.0",
         "node-firebird-driver": "^3.2.2",
